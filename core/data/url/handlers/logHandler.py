--- conflicted
+++ resolved
@@ -197,19 +197,13 @@
     def _log_request_response(self, request, response):
         '''
         Send the request and the response to the output manager.
-        '''
-        
+        '''        
         headers = dict(request.headers)
         headers.update(request.unredirected_hdrs)
     
-<<<<<<< HEAD
-        fr = createFuzzableRequestRaw(method=request.get_method(),
-                                      url=request.get_full_url(),
-=======
         request_url_obj = url_object(request.get_full_url())
         fr = createFuzzableRequestRaw(method=request.get_method(),
                                       url=request_url_obj,
->>>>>>> c12b5d6a
                                       postData=request.get_data(),
                                       headers=headers)
 
@@ -221,11 +215,7 @@
             body = response.read()
             id = response.id
             # BUGBUG: This is where I create/log the responses that always have 0.2 as the time!
-<<<<<<< HEAD
-            res = httpResponse.httpResponse(code, body, hdrs, url, url, msg=msg, id=id)
-=======
             url_instance = url_object( url )
             res = httpResponse.httpResponse(code, body, hdrs, request_url_obj, url_instance, msg=msg, id=id)
->>>>>>> c12b5d6a
-        
-        om.out.logHttp(fr, res)+        
+        om.out.logHttp(fr, res)
