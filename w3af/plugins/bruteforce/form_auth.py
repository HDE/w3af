"""
form_auth.py

Copyright 2006 Andres Riancho

This file is part of w3af, http://w3af.org/ .

w3af is free software; you can redistribute it and/or modify
it under the terms of the GNU General Public License as published by
the Free Software Foundation version 2 of the License.

w3af is distributed in the hope that it will be useful,
but WITHOUT ANY WARRANTY; without even the implied warranty of
MERCHANTABILITY or FITNESS FOR A PARTICULAR PURPOSE.  See the
GNU General Public License for more details.

You should have received a copy of the GNU General Public License
along with w3af; if not, write to the Free Software
Foundation, Inc., 51 Franklin St, Fifth Floor, Boston, MA  02110-1301  USA

"""
from __future__ import with_statement

from itertools import izip, repeat

import w3af.core.controllers.output_manager as om
import w3af.core.data.kb.knowledge_base as kb
import w3af.core.data.constants.severity as severity

from w3af.core.controllers.plugins.bruteforce_plugin import BruteforcePlugin
<<<<<<< HEAD
from w3af.core.controllers.misc.levenshtein import relative_distance_ge
from w3af.core.controllers.exceptions import (BaseFrameworkException,
                                              ScanMustStopOnUrlError)
=======
from w3af.core.controllers.exceptions import BaseFrameworkException, ScanMustStopOnUrlError
from w3af.core.controllers.misc.fuzzy_string_cmp import fuzzy_equal
>>>>>>> 6e63c4c5
from w3af.core.data.dc import form
from w3af.core.data.fuzzer.utils import rand_alnum
from w3af.core.data.kb.vuln import Vuln


class form_auth(BruteforcePlugin):
    """
    Bruteforce HTML form authentication.
    :author: Andres Riancho (andres.riancho@gmail.com)
    """

    def __init__(self):
        BruteforcePlugin.__init__(self)

        self._found = set()

    def audit(self, freq):
        """
        Tries to bruteforce a form auth. This aint fast!

        :param freq: A FuzzableRequest
        """
        freq_url = freq.get_url()

        if self._is_login_form(freq) and freq_url not in self._already_tested:

            self._already_tested.append(freq_url)

            user_field, passwd_field = self._get_login_field_names(freq)

            try:
                login_failed_bodies = self._id_failed_login_page(freq,
                                                                 user_field,
                                                                 passwd_field)
            except BaseFrameworkException, bfe:
                msg = 'Unexpected response during form bruteforce setup: "%s"'
                om.out.debug(msg % bfe)
                return

            # Let the user know what we are doing
            om.out.information('Found a form login. The action of the '
                               'form is: "%s".' % freq_url)
            if user_field is not None:
                om.out.information('The username field to be used is: '
                                   '"%s".' % user_field)
            om.out.information('The password field to be used is: "%s".'
                               % passwd_field)
            om.out.information('Starting form authentication bruteforce'
                               ' on URL: "%s".' % freq_url)

            if user_field is not None:
                generator = self._create_user_pass_generator(freq_url)
            else:
                generator = self._create_pass_generator(freq_url)

            self._bruteforce_test(freq, user_field, passwd_field,
                                  login_failed_bodies, generator)

            # Report that we've finished.
            msg = 'Finished bruteforcing "%s".' % freq_url
            om.out.information(msg)

    def _bruteforce(self, url, user_field, passwd_field,
                    login_failed_result_list, generator):
        args_iter = izip(repeat(url), repeat(user_field), repeat(passwd_field),
                         repeat(login_failed_result_list), generator)
        self.worker_pool.map_multi_args(
            self._brute_worker, args_iter, chunksize=100)

    def _bruteforce_test(self, url, user_field, passwd_field,
                         login_failed_result_list, generator):
        for combination in generator:
            self._brute_worker(url, user_field, passwd_field,
                               login_failed_result_list, combination)

    def _id_failed_login_page(self, freq, user_field, passwd_field):
        """
        Generate TWO different response bodies that are the result of failed
        logins.

        The first result is for logins with filled user and password fields;
        the second one is for a filled user and a blank passwd.
        """
        # The result is going to be stored here
        login_failed_result_list = []

        data_container = freq.get_dc()
        data_container = self._true_extra_fields(data_container, user_field,
                                                 passwd_field)

        # The first tuple is an invalid username and a password
        # The second tuple is an invalid username with a blank password
        tests = [(rand_alnum(8), rand_alnum(8)),
                 (rand_alnum(8), '')]

        for user, passwd in tests:
            # Setup the data_container
            # Remember that we can have password only forms!
            if user_field is not None:
                data_container[user_field][0] = user
            data_container[passwd_field][0] = passwd
            freq.set_dc(data_container)

            response = self._uri_opener.send_mutant(freq, grep=False)

            body = response.get_body()
            body = body.replace(user, '')
            body = body.replace(passwd, '')

            # Save it
            login_failed_result_list.append(body)

        # Now I perform a self test, before starting with the actual
        # bruteforcing. The first tuple is an invalid username and a password
        # The second tuple is an invalid username with a blank password
        tests = [(rand_alnum(8), rand_alnum(8)),
                 (rand_alnum(8), '')]

        for user, passwd in tests:
            # Now I do a self test of the result I just created.
            #   Remember that we can have password only forms!
            if user_field is not None:
                data_container[user_field][0] = user
            data_container[passwd_field][0] = passwd
            freq.set_dc(data_container)
            response = self._uri_opener.send_mutant(freq, grep=False)

            body = response.get_body()
            body = body.replace(user, '')
            body = body.replace(passwd, '')

            if not self._matches_failed_login(body, login_failed_result_list):
                raise BaseFrameworkException('Failed to generate a response'
                                             'that matches the failed login'
                                             ' page.')

        return login_failed_result_list

    def _matches_failed_login(self, resp_body, login_failed_result_list):
        """
        :return: True if the resp_body matches the previously created
                 responses that are stored in login_failed_result_list.
        """
        for login_failed_result in login_failed_result_list:
            if fuzzy_equal(resp_body, login_failed_result, 0.65):
                return True
        else:
            # I'm happy! The response_body *IS NOT* a failed login page.
            return False

    def _is_login_form(self, freq):
        """
        :return: True if this FuzzableRequest is a loginForm.
        """
        passwd = text = other = 0
        data_container = freq.get_dc()

        if isinstance(data_container, form.Form):

            for parameter_name in data_container:

                if data_container.get_type(parameter_name).lower() == 'password':
                    passwd += 1
                elif data_container.get_type(parameter_name).lower() == 'text':
                    text += 1
                else:
                    other += 1

            #
            #   These are the ones we support
            #
            if text == 1 and passwd == 1:
                return True
            elif text == 0 and passwd == 1:
                msg = 'Identified a form with a password field and no username'\
                      ' field: "%s".'
                om.out.information(msg % freq.get_url())
                return True

            #
            #   These we don't
            #
            elif passwd == 2:
                om.out.information(freq.get_url() + ' is a registration form.')
            elif passwd == 3:
                om.out.information(
                    freq.get_url() + ' is a password change form.')
            return False

    def _get_login_field_names(self, freq):
        """
        :return: The names of the form fields where to input the user and the
            password. Please remember that maybe user_parameter might be None,
            since we support password only login forms.
        """
        data_container = freq.get_dc()
        passwd_parameter = None
        user_parameter = None

        for parameter_name in data_container:

            if data_container.get_type(parameter_name).lower() == 'password':
                passwd_parameter = parameter_name

            elif data_container.get_type(parameter_name).lower() == 'text':
                user_parameter = parameter_name

        return user_parameter, passwd_parameter

    def _true_extra_fields(self, data_container, user_field, passwd_field):
        """
        Some login forms have "extra" parameters. In some cases I've seen
        login forms that have an "I agree with the terms and conditions"
        checkbox. If w3af does not set that extra field to "true", even if
        I have the correct username and password combination, it won't
        perform a successful login.

        :return: A data_container that has all fields (other than the username
            and password) set to 1,
        """
        for parameter_name in data_container:
            if parameter_name not in (user_field, passwd_field):
                for element_index, element_value in enumerate(data_container[parameter_name]):
                    if not element_value:
                        data_container[parameter_name][element_index] = '1'
        return data_container

    def _brute_worker(self, freq, user_field, passwd_field,
                      login_failed_result_list, combination):
        """
        :param freq: A FuzzableRequest
        :param combination: A tuple with (user, pass) or a pass if this is a
                                password only form.
        """
        if freq.get_url() not in self._found or not self._stop_on_first:
            freq = freq.copy()
            data_container = freq.get_dc()
            data_container = self._true_extra_fields(
                data_container, user_field, passwd_field)

            # Handle password-only forms!
            if user_field is not None:
                user, pwd = combination
                data_container[user_field][0] = user
                data_container[passwd_field][0] = pwd
            else:
                user = 'password-only-form'
                pwd = combination
                data_container[passwd_field][0] = pwd

            freq.set_dc(data_container)

            try:
                resp = self._uri_opener.send_mutant(freq, cookies=False,
                                                    grep=False)
            except ScanMustStopOnUrlError:
                return
            else:
                body = resp.get_body()
                body = body.replace(user, '').replace(pwd, '')

                if self._matches_failed_login(body, login_failed_result_list):
                    return
                
                # Ok, this might be a valid combination.
                # Now test with a new invalid password to ensure our
                # previous possible found credentials are valid
                data_container[passwd_field][0] = rand_alnum(8)
                freq.set_dc(data_container)
                verif_resp = self._uri_opener.send_mutant(freq,
                                                          cookies=False,
                                                          grep=False)
                body = verif_resp.get_body()
                body = body.replace(user, '').replace(pwd, '')

                if self._matches_failed_login(body, login_failed_result_list):
                    freq_url = freq.get_url()
                    self._found.add(freq_url)
                    
                    if user_field is not None:
                        desc = ('Found authentication credentials to: '
                                '"%s". A correct user and password combination'
                                ' is: %s/%s' % (freq_url, user, pwd))
                    else:
                        # There is no user field!
                        desc = ('Found authentication credentials to: '
                                '"%s". The correct password is: "%s".'
                                % (freq_url, pwd))
                        
                    v = Vuln.from_fr('Guessable credentials', desc,
                                     severity.HIGH, resp.id,
                                     self.get_name(), freq)
                    v['user'] = user
                    v['pass'] = pwd
                    v['response'] = resp

                    kb.kb.append(self, 'auth', v)

                    om.out.vulnerability(desc, severity=severity.HIGH)
                    return

    def end(self):
        pass<|MERGE_RESOLUTION|>--- conflicted
+++ resolved
@@ -28,14 +28,8 @@
 import w3af.core.data.constants.severity as severity
 
 from w3af.core.controllers.plugins.bruteforce_plugin import BruteforcePlugin
-<<<<<<< HEAD
-from w3af.core.controllers.misc.levenshtein import relative_distance_ge
-from w3af.core.controllers.exceptions import (BaseFrameworkException,
-                                              ScanMustStopOnUrlError)
-=======
 from w3af.core.controllers.exceptions import BaseFrameworkException, ScanMustStopOnUrlError
 from w3af.core.controllers.misc.fuzzy_string_cmp import fuzzy_equal
->>>>>>> 6e63c4c5
 from w3af.core.data.dc import form
 from w3af.core.data.fuzzer.utils import rand_alnum
 from w3af.core.data.kb.vuln import Vuln
