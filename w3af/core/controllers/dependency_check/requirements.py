"""
requirements.py

Copyright 2013 Andres Riancho

This file is part of w3af, http://w3af.org/ .

w3af is free software; you can redistribute it and/or modify
it under the terms of the GNU General Public License as published by
the Free Software Foundation version 2 of the License.

w3af is distributed in the hope that it will be useful,
but WITHOUT ANY WARRANTY; without even the implied warranty of
MERCHANTABILITY or FITNESS FOR A PARTICULAR PURPOSE.  See the
GNU General Public License for more details.

You should have received a copy of the GNU General Public License
along with w3af; if not, write to the Free Software
Foundation, Inc., 51 Franklin St, Fifth Floor, Boston, MA  02110-1301  USA

"""
from w3af.core.controllers.dependency_check.pip_dependency import PIPDependency

CORE = 1
GUI = 2


CORE_PIP_PACKAGES = [PIPDependency('pyclamd', 'pyClamd', '0.4.0'),
                     PIPDependency('github', 'PyGithub', '1.21.0'),
                     PIPDependency('git.util', 'GitPython', '2.1.3'),
                     PIPDependency('pybloomfilter', 'pybloomfiltermmap', '0.3.14'),
                     PIPDependency('phply', 'phply', '0.9.1'),
                     PIPDependency('nltk', 'nltk', '3.0.1'),
                     PIPDependency('chardet', 'chardet', '3.0.4'),
                     PIPDependency('tblib', 'tblib', '0.2.0'),
                     PIPDependency('pdfminer', 'pdfminer', '20140328'),
                     PIPDependency('concurrent.futures', 'futures', '3.2.0'),
                     PIPDependency('OpenSSL', 'pyOpenSSL', '17.4.0'),
                     PIPDependency('ndg', 'ndg-httpsclient', '0.3.3'),

                     # We need 0.1.8 because of mitmproxy
                     PIPDependency('pyasn1', 'pyasn1', '0.4.2'),

                     PIPDependency('lxml', 'lxml', '3.4.4'),
                     PIPDependency('scapy.config', 'scapy-real', '2.2.0-dev'),
                     PIPDependency('guess_language', 'guess-language', '0.2'),
                     PIPDependency('cluster', 'cluster', '1.1.1b3'),
                     PIPDependency('msgpack', 'msgpack-python', '0.4.4'),
                     PIPDependency('ntlm', 'python-ntlm', '1.0.1'),
                     PIPDependency('Halberd', 'halberd', '0.2.4'),
                     PIPDependency('darts.lib.utils', 'darts.util.lru', '0.5'),
                     PIPDependency('jinja2', 'Jinja2', '2.10'),
                     PIPDependency('vulndb', 'vulndb', '0.0.19'),
                     PIPDependency('markdown', 'markdown', '2.6.1'),

                     # This was used for testing, but now it's required for
                     # regular users too, do not remove!
                     PIPDependency('psutil', 'psutil', '2.2.1'),

                     # Added for the crawl.ds_store plugin
                     PIPDependency('ds_store', 'ds-store', '1.1.2'),

                     # Console colors
                     PIPDependency('termcolor', 'termcolor', '1.1.0'),

                     # We "outsource" the HTTP proxy feature to mitmproxy
                     PIPDependency('mitmproxy', 'mitmproxy', '0.13'),

                     # https://gist.github.com/andresriancho/cf2fa1ce239b30f37bd9
                     PIPDependency('ruamel.ordereddict',
                                   'ruamel.ordereddict',
                                   '0.4.8'),

                     # Only used by the REST API, but in the future the console
                     # and GUI will consume it so it's ok to put this here
                     PIPDependency('Flask', 'Flask', '0.10.1'),
                     PIPDependency('yaml', 'PyYAML', '3.12'),

                     # tldextract extracts the tld from any domain name
                     PIPDependency('tldextract', 'tldextract', '1.7.2'),

                     # pebble multiprocessing
<<<<<<< HEAD
                     PIPDependency('pebble', 'pebble', '4.3.2'),

                     # OpenAPI documentation parser
                     PIPDependency('bravado', 'bravado', '9.1.0'),
=======
                     PIPDependency('pebble', 'pebble', '4.3.6'),

                     # acora speeds up string search, for regular expressions
                     # we use esmre to extract the string literals from the re
                     # and acora to match those against the target string
                     PIPDependency('acora', 'acora', '2.1'),
                     PIPDependency('esmre', 'esmre', '0.3.1'),
>>>>>>> 37fa3397
                     ]

GUI_PIP_EXTRAS = [PIPDependency('xdot', 'xdot', '0.6')]

GUI_PIP_PACKAGES = CORE_PIP_PACKAGES[:]
GUI_PIP_PACKAGES.extend(GUI_PIP_EXTRAS)<|MERGE_RESOLUTION|>--- conflicted
+++ resolved
@@ -80,12 +80,6 @@
                      PIPDependency('tldextract', 'tldextract', '1.7.2'),
 
                      # pebble multiprocessing
-<<<<<<< HEAD
-                     PIPDependency('pebble', 'pebble', '4.3.2'),
-
-                     # OpenAPI documentation parser
-                     PIPDependency('bravado', 'bravado', '9.1.0'),
-=======
                      PIPDependency('pebble', 'pebble', '4.3.6'),
 
                      # acora speeds up string search, for regular expressions
@@ -93,7 +87,9 @@
                      # and acora to match those against the target string
                      PIPDependency('acora', 'acora', '2.1'),
                      PIPDependency('esmre', 'esmre', '0.3.1'),
->>>>>>> 37fa3397
+
+                     # OpenAPI documentation parser
+                     PIPDependency('bravado', 'bravado', '9.1.0'),
                      ]
 
 GUI_PIP_EXTRAS = [PIPDependency('xdot', 'xdot', '0.6')]
