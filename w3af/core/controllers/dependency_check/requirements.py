"""
requirements.py

Copyright 2013 Andres Riancho

This file is part of w3af, http://w3af.org/ .

w3af is free software; you can redistribute it and/or modify
it under the terms of the GNU General Public License as published by
the Free Software Foundation version 2 of the License.

w3af is distributed in the hope that it will be useful,
but WITHOUT ANY WARRANTY; without even the implied warranty of
MERCHANTABILITY or FITNESS FOR A PARTICULAR PURPOSE.  See the
GNU General Public License for more details.

You should have received a copy of the GNU General Public License
along with w3af; if not, write to the Free Software
Foundation, Inc., 51 Franklin St, Fifth Floor, Boston, MA  02110-1301  USA

"""
from w3af.core.controllers.dependency_check.pip_dependency import PIPDependency

CORE = 1
GUI = 2


CORE_PIP_PACKAGES = [PIPDependency('pyclamd', 'pyClamd', '0.4.0'),
                     PIPDependency('github', 'PyGithub', '1.21.0'),
                     PIPDependency('git.util', 'GitPython', '2.1.3'),
                     PIPDependency('pybloomfilter', 'pybloomfiltermmap', '0.3.14'),
                     PIPDependency('phply', 'phply', '0.9.1'),
                     PIPDependency('nltk', 'nltk', '3.0.1'),
                     PIPDependency('chardet', 'chardet', '3.0.4'),
                     PIPDependency('tblib', 'tblib', '0.2.0'),
                     PIPDependency('pdfminer', 'pdfminer', '20140328'),
<<<<<<< HEAD
                     PIPDependency('concurrent.futures', 'futures', '2.1.5'),
                     PIPDependency('OpenSSL', 'pyOpenSSL', '17.2.0'),
=======
                     PIPDependency('concurrent.futures', 'futures', '3.2.0'),
                     PIPDependency('OpenSSL', 'pyOpenSSL', '17.4.0'),
>>>>>>> 5f465635
                     PIPDependency('ndg', 'ndg-httpsclient', '0.3.3'),

                     # We need 0.1.8 because of mitmproxy
                     PIPDependency('pyasn1', 'pyasn1', '0.4.2'),

                     PIPDependency('lxml', 'lxml', '3.4.4'),
                     PIPDependency('scapy.config', 'scapy-real', '2.2.0-dev'),
                     PIPDependency('guess_language', 'guess-language', '0.2'),
                     PIPDependency('cluster', 'cluster', '1.1.1b3'),
                     PIPDependency('msgpack', 'msgpack', '0.5.6'),
                     PIPDependency('ntlm', 'python-ntlm', '1.0.1'),
                     PIPDependency('Halberd', 'halberd', '0.2.4'),
                     PIPDependency('darts.lib.utils', 'darts.util.lru', '0.5'),
                     PIPDependency('jinja2', 'Jinja2', '2.10'),
                     PIPDependency('vulndb', 'vulndb', '0.1.0'),
                     PIPDependency('markdown', 'markdown', '2.6.1'),

                     # This was used for testing, but now it's required for
                     # regular users too, do not remove!
                     PIPDependency('psutil', 'psutil', '2.2.1'),

                     # Added for the crawl.ds_store plugin
                     PIPDependency('ds_store', 'ds-store', '1.1.2'),

                     # Console colors
                     PIPDependency('termcolor', 'termcolor', '1.1.0'),

                     # We "outsource" the HTTP proxy feature to mitmproxy
                     PIPDependency('mitmproxy', 'mitmproxy', '0.13'),

                     # https://gist.github.com/andresriancho/cf2fa1ce239b30f37bd9
                     PIPDependency('ruamel.ordereddict',
                                   'ruamel.ordereddict',
                                   '0.4.8'),

                     # Only used by the REST API, but in the future the console
                     # and GUI will consume it so it's ok to put this here
                     PIPDependency('Flask', 'Flask', '0.10.1'),
                     PIPDependency('yaml', 'PyYAML', '3.12'),

                     # tldextract extracts the tld from any domain name
                     PIPDependency('tldextract', 'tldextract', '1.7.2'),

                     # pebble multiprocessing
                     PIPDependency('pebble', 'pebble', '4.3.8'),

                     # acora speeds up string search, for regular expressions
                     # we use esmre to extract the string literals from the re
                     # and acora to match those against the target string
                     PIPDependency('acora', 'acora', '2.1'),
                     PIPDependency('esmre', 'esmre', '0.3.1'),

                     # String diff by Google
                     PIPDependency('diff_match_patch', 'diff-match-patch', '20121119'),

                     # OpenAPI documentation parser
                     PIPDependency('bravado_core', 'bravado-core', '5.0.2'),

                     # Fast compression library
                     PIPDependency('lz4', 'lz4', '1.1.0'),
                     ]

GUI_PIP_EXTRAS = [PIPDependency('xdot', 'xdot', '0.6')]

GUI_PIP_PACKAGES = CORE_PIP_PACKAGES[:]
GUI_PIP_PACKAGES.extend(GUI_PIP_EXTRAS)<|MERGE_RESOLUTION|>--- conflicted
+++ resolved
@@ -34,13 +34,8 @@
                      PIPDependency('chardet', 'chardet', '3.0.4'),
                      PIPDependency('tblib', 'tblib', '0.2.0'),
                      PIPDependency('pdfminer', 'pdfminer', '20140328'),
-<<<<<<< HEAD
-                     PIPDependency('concurrent.futures', 'futures', '2.1.5'),
-                     PIPDependency('OpenSSL', 'pyOpenSSL', '17.2.0'),
-=======
                      PIPDependency('concurrent.futures', 'futures', '3.2.0'),
                      PIPDependency('OpenSSL', 'pyOpenSSL', '17.4.0'),
->>>>>>> 5f465635
                      PIPDependency('ndg', 'ndg-httpsclient', '0.3.3'),
 
                      # We need 0.1.8 because of mitmproxy
