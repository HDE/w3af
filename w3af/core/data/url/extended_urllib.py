"""
extended_urllib.py

Copyright 2006 Andres Riancho

This file is part of w3af, http://w3af.org/ .

w3af is free software; you can redistribute it and/or modify
it under the terms of the GNU General Public License as published by
the Free Software Foundation version 2 of the License.

w3af is distributed in the hope that it will be useful,
but WITHOUT ANY WARRANTY; without even the implied warranty of
MERCHANTABILITY or FITNESS FOR A PARTICULAR PURPOSE.  See the
GNU General Public License for more details.

You should have received a copy of the GNU General Public License
along with w3af; if not, write to the Free Software
Foundation, Inc., 51 Franklin St, Fifth Floor, Boston, MA  02110-1301  USA

"""
import time
import urllib
import socket
import urllib2
import httplib
import hashlib
import threading
import traceback
import functools
import OpenSSL

from contextlib import contextmanager
from collections import deque

# pylint: disable=E0401
from darts.lib.utils.lru import SynchronizedLRUDict
# pylint: enable=E0401

# pylint: disable=E0401
from darts.lib.utils.lru import SynchronizedLRUDict
# pylint: enable=E0401

import w3af.core.controllers.output_manager as om
import w3af.core.data.kb.config as cf
import opener_settings

from w3af.core.controllers.exceptions import (BaseFrameworkException,
                                              ConnectionPoolException,
                                              HTTPRequestException,
                                              ScanMustStopByUnknownReasonExc,
                                              ScanMustStopByKnownReasonExc,
                                              ScanMustStopByUserRequest)
from w3af.core.data.misc.encoding import smart_str_ignore
from w3af.core.data.parsers.doc.http_request_parser import http_request_parser
from w3af.core.data.parsers.doc.url import URL
from w3af.core.data.url.handlers.keepalive import URLTimeoutError
from w3af.core.data.url.HTTPResponse import HTTPResponse
from w3af.core.data.url.HTTPRequest import HTTPRequest
from w3af.core.data.dc.headers import Headers
from w3af.core.data.user_agent.random_user_agent import get_random_user_agent
from w3af.core.data.url.helpers import get_clean_body, get_exception_reason
from w3af.core.data.url.response_meta import ResponseMeta, SUCCESS
from w3af.core.data.url.constants import (MAX_ERROR_COUNT,
                                          MAX_RESPONSE_COLLECT,
                                          SOCKET_ERROR_DELAY,
                                          TIMEOUT_MULT_CONST,
                                          TIMEOUT_ADJUST_LIMIT,
                                          TIMEOUT_MIN, DEFAULT_TIMEOUT,
                                          ACCEPTABLE_ERROR_RATE,
                                          ERROR_DELAY_LIMIT)


class ExtendedUrllib(object):
    """
    This is a urllib2 wrapper.

    :author: Andres Riancho (andres.riancho@gmail.com)
    """
    def __init__(self):
        self.settings = opener_settings.OpenerSettings()
        self._opener = None

        # In exploit mode we disable some timeout/delay/error handling stuff
        self.exploit_mode = False

        # For error handling, the first "last response" is set to SUCCESS to
        # allow the _should_stop_scan method to match it's "SFFFF...FFF" pattern
        self._last_responses = deque(maxlen=MAX_RESPONSE_COLLECT)
        self._last_responses.extend([ResponseMeta(True, SUCCESS)] * 100)
        self._count_lock = threading.RLock()

        # For rate limiting
        self._rate_limit_last_time_called = 0.0
        self._rate_limit_lock = threading.RLock()

<<<<<<< HEAD
        # Keep track of sum(rtt) for each debugging_id
        self._rtt_sum_debugging_id = SynchronizedLRUDict(capacity=128)
=======
        # Cache to measure RTT
        self._rtt_mutant_cache = SynchronizedLRUDict(capacity=128)
        self._rtt_mutant_lock = threading.RLock()
>>>>>>> f39b09a0

        # For timeout auto adjust and general stats
        self._total_requests = 0

        # Timeout is kept by host
        self._host_timeout = {}
        self._global_timeout = DEFAULT_TIMEOUT

        # Used in the pause on HTTP error feature to keep track of when the
        # core slept waiting for the remote end to be reachable
        self._sleep_log = {}
        self._clear_sleep_log()

        # User configured options (in an indirect way)
        self._grep_queue_put = None
        self._evasion_plugins = []
        self._user_paused = False
        self._user_stopped = False
        self._stop_exception = None

    def pause(self, pause_yes_no):
        """
        When the core wants to pause a scan, it calls this method, in order to
        freeze all actions

        :param pause_yes_no: True if I want to pause the scan;
                             False to un-pause it.
        """
        self._user_paused = pause_yes_no

    def stop(self):
        """
        Called when the user wants to finish a scan.
        """
        self._user_stopped = True

    def _before_send_hook(self, request):
        """
        This is a method that is called before every request is sent. I'm using
        it as a hook implement:
            - The pause/stop feature
            - Memory debugging features
        """
        self._pause_and_stop()
        self._pause_on_http_error(request)

        if not self.exploit_mode:
            self._rate_limit()
            self._auto_adjust_timeout(request)

        # Increase the request count
        self._total_requests += 1

    def set_exploit_mode(self, exploit_mode):
        self.exploit_mode = exploit_mode

        # Set the timeout to DEFAULT_TIMEOUT
        self.clear_timeout()

        # Closes all HTTPConnections so all new requests are sent using the
        # DEFAULT_TIMEOUT
        self.settings.close_connections()

    def set_timeout(self, timeout, host):
        """
        Sets the timeout to use in HTTP requests, usually called by the auto
        timeout adjust feature in extended_urllib.py
        """
        msg = 'Updating socket timeout for %s from %s to %s seconds'
        om.out.debug(msg % (host, self.get_timeout(host), timeout))

        self._host_timeout[host] = timeout

    def get_timeout(self, host):
        """
        :return: The timeout to use in HTTP requests, will be equal to the user
                 configured setting if the auto timeout adjust feature is
                 disabled, but when enabled this value will change during the
                 scan.
        """
        return self._host_timeout.get(host, self._global_timeout)

    def clear_timeout(self):
        """
        Called when the scan has finished/this opener settings won't be used
        anymore.

        :return: None
        """
        self._host_timeout = {}
        configured_timeout = self.settings.get_configured_timeout()

        if configured_timeout != 0:
            self._global_timeout = configured_timeout
        else:
            # Get ready for the next scan, which we don't want to be affected
            # by the timeout set in the previous scan
            self._global_timeout = DEFAULT_TIMEOUT

    def _auto_adjust_timeout(self, request):
        """
        By default the timeout value at OpenerSettings is set to 0, which means
        that w3af needs to auto-adjust it based on the HTTP request/response
        RTT. This method takes care of the process of adjusting the socket
        timeout.

        The objective of auto-adjusting the timeout is to "fail fast" on
        requests which are going to fail anyways. In previous versions of w3af
        the default timeout was 15 seconds, which made the scanner delay A LOT
        on URLs which (for some reason like heavy processing on the server side)
        failed anyways.

        We calculate and adjust the new timeout every 50 successful requests.

        The timeout is calculated using average(RTT) * TIMEOUT_MULT_CONST , then
        for example if the average RTT is 0.3 seconds and the TIMEOUT_MULT_CONST
        is at 6.5 we end up with a real socket timeout of 1.95

        The TIMEOUT_MULT_CONST might be lowered by advanced users to achieve
        faster scans in scenarios where timeouts are slowing down the scans.

        TODO
        ====

        After implementing this feature I noticed that there is a big mismatch
        between what I wanted to achieve and what's actually happening in real
        life. When I set the timeout it is used for creating new
        HTTPConnections. Those connections are use to send ~100 requests each.
        If w3af adjusts the timeout every 25 requests, it doesn't matter much
        since the change will only take effect when a new HTTPConnection is
        created in the pool.

        I'm not sure how to fix the issue above, so I'm documenting some things
        that will NOT work just in case:

            * Increasing/decreasing the TIMEOUT_ADJUST_LIMIT

            * Setting timeouts for specific HTTP Requests using the timeout arg

            * Forcing HTTPConnections to be closed in the pool each time the
              timeout is updated could work, but that will slow down the scan
              and make the keep alive handler less efficient

        :see: https://github.com/andresriancho/w3af/issues/8698
        :return: None, we adjust the value at the "settings" attribute
        """
        if not self._should_auto_adjust_now():
            return

        host = request.get_host()
        average_rtt, num_samples = self.get_average_rtt(TIMEOUT_ADJUST_LIMIT,
                                                        host)

        if num_samples < (TIMEOUT_ADJUST_LIMIT / 2):
            msg = 'Not enough samples collected (%s) to adjust timeout.' \
                  ' Keeping the current value of %s seconds'
            om.out.debug(msg % (num_samples, self.get_timeout(host)))
        else:
            timeout = average_rtt * TIMEOUT_MULT_CONST
            timeout = max(timeout, TIMEOUT_MIN)
            self.set_timeout(timeout, host)

    def get_average_rtt(self, count=TIMEOUT_ADJUST_LIMIT, host=None):
        """
        :param count: The number of HTTP requests to sample the RTT from
        :param host: If specified filter the requests by host before calculating
                     the average RTT
        :return: Tuple with (average RTT from the last `count` requests,
                             the number of successful responses, which contain
                             an RTT, and were used to calculate the average RTT)
        """
        rtt_sum = 0.0
        add_count = 0
        last_n_responses = list(self._last_responses)[-count:]

        for response_meta in last_n_responses:
            if host is not None:
                if response_meta.host != host:
                    continue

            if response_meta.rtt is not None:
                rtt_sum += response_meta.rtt
                add_count += 1

        if not add_count:
            return None, 0
        else:
            average_rtt = float(rtt_sum) / add_count
            return average_rtt, add_count

    def get_average_rtt_for_mutant(self, mutant, count=3, debugging_id=None):
        """
        Get the average time for the HTTP request represented as a mutant.

        This method caches responses. The cache entries are valid for 5 seconds,
        after that period of time the entry is removed from the cache, the average RTT
        is re-calculated and stored again.

        :param mutant: The mutant to send and measure RTT from
        :param count: Number of checks to perform
        :param debugging_id: Unique ID used for logging
        :return: A float representing the seconds it took to get the response
        """
        #
        # Get the cache key for this mutant
        #
        method = mutant.get_method()
        uri = mutant.get_uri()
        data = mutant.get_data()
        headers = mutant.get_all_headers()

        cache_key_parts = [method, uri, data, headers]
        cache_key_str = ''.join([smart_str_ignore(i) for i in cache_key_parts])

        m = hashlib.md5()
        m.update(cache_key_str)
        cache_key = m.hexdigest()

        #
        # Only perform one of these checks at the time, this is useful to prevent
        # different threads which need the same result from duplicating efforts
        #
        with self._rtt_mutant_lock:

            cached_value = self._rtt_mutant_cache.get(cache_key, default=None)

            #
            # The cache entry is still valid, return the cached value
            #
            if cached_value is not None:
                timestamp, value = cached_value
                if time.time() - timestamp <= 5:
                    msg = 'Returning cached average RTT of %.2f seconds for mutant %s'
                    om.out.debug(msg % (value, cache_key))
                    return value

            #
            # Need to send the HTTP requests and do the average
            #
            rtts = []

            for _ in xrange(count):
                resp = self.send_mutant(mutant,
                                        cache=False,
                                        debugging_id=debugging_id)
                rtt = resp.get_wait_time()
                rtts.append(rtt)

            average_rtt = float(sum(rtts)) / len(rtts)
            self._rtt_mutant_cache[cache_key] = (time.time(), average_rtt)

        msg = 'Returning fresh average RTT of %.2f seconds for mutant %s'
        om.out.debug(msg % (average_rtt, cache_key))

        return average_rtt

    def _should_auto_adjust_now(self):
        """
        :return: True if we need to auto adjust the timeout now
        """
        if self.settings.get_configured_timeout() != 0:
            # The user disabled the timeout auto-adjust feature
            return False

        if self.get_total_requests() == 0:
            return False

        if self.get_total_requests() % TIMEOUT_ADJUST_LIMIT == 0:
            return True

        return False

    def get_total_requests(self):
        """
        :return: The number of requests sent (successful, timeout, failed, all
                 are counted here).
        """
        return self._total_requests

    def _pause_on_http_error(self, request):
        """
        This method will pause all scan threads for an increasing period of time
        based on the HTTP error rate. HTTP errors are timeouts, network
        unreachable, etc. things like 404, 403, 500 are NOT considered errors.

        The objective of this method is to give the remote server, or local
        connection, the chance to recover from their errors without killing the
        w3af scan.

        When the error rate is lower than 5% nothing is done. We accept some
        errors.

        If error rate is higher we delay the threads for some time, give the
        remote server/local connection time to recover, and then continue with
        the scan as usual.

        The error rate is multiplied by SOCKET_ERROR_DELAY to get the real delay
        time in seconds.

        The error rate starts at zero, so no delay is added at the beginning

        :return: None, but might delay the requests which go out to the network
        :see: https://github.com/andresriancho/w3af/issues/4811
        :see: https://github.com/andresriancho/w3af/issues/8852
        """
        with self._rate_limit_lock:

            error_rate = self.get_error_rate()
            if not self._should_pause_on_http_error(error_rate):
                return

            pending_pause, lower_error_rate = self._has_pending_pause(error_rate)
            if not pending_pause:
                return

            # Logging
            error_sleep = SOCKET_ERROR_DELAY * error_rate
            msg = ('Sleeping for %s seconds before sending HTTP request to'
                   ' "%s" after receiving URL/socket error. The ExtendedUrllib'
                   ' error rate is at %s%%.')
            args = (error_sleep, request.url_object, error_rate)
            om.out.debug(msg % args)

            # The actual delay
            time.sleep(error_sleep)

            # Record this delay
            self._sleep_log[lower_error_rate] = True

            # Clear if needed
            if self.get_total_requests() % 100 == 0:
                self._clear_sleep_log()

    def _clear_sleep_log(self):
        self._sleep_log = {}

        step = ACCEPTABLE_ERROR_RATE * 2
        data = [(i, False) for i in xrange(0, 110, step)]

        self._sleep_log.update(data)

    def _has_pending_pause(self, error_rate):
        """
        :param error_rate: The current error rate
        :return: (False if we don't need to sleep/delay,
                  The rounded error rate used to query the sleep log)
        """
        step = ACCEPTABLE_ERROR_RATE * 2
        lower_error_rate = divmod(error_rate, step)[0] * step
        return not self._sleep_log[lower_error_rate], lower_error_rate

    def _should_pause_on_http_error(self, error_rate):
        """
        :param error_rate: The current error rate
        :return: True if we should analyze enter the pause on error
        """
        if error_rate <= ACCEPTABLE_ERROR_RATE:
            return False

        if self.get_total_requests() % ERROR_DELAY_LIMIT == 0:
            return True

        return False

    def _rate_limit(self):
        """
        Makes sure that we don't send more than X HTTP requests per seconds
        :return:
        """
        max_requests_per_second = self.settings.get_max_requests_per_second()

        if max_requests_per_second <= 0:
            return

        min_interval = 1.0 / float(max_requests_per_second)
        elapsed = time.clock() - self._rate_limit_last_time_called
        left_to_wait = min_interval - elapsed

        with self._rate_limit_lock:
            if left_to_wait > 0:
                #
                # This is useful for debugging, but will fill the output log in most
                # scenarios, you have been warned
                #
                #om.out.debug('ExtendedUrllib rate limit in place. Blocking all HTTP'
                #             ' requests for %s seconds.' % left_to_wait)
                time.sleep(left_to_wait)

        self._rate_limit_last_time_called = time.clock()

    def _pause_and_stop(self):
        """
        This method sleeps until self._user_paused is False.
        """
        def analyze_state():
            # This handles the case where the user pauses and then stops
            if self._user_stopped:
                # Raise the exception to stop the scan, this exception will be
                # raised all the time until we un-set the self._user_stopped
                # attribute
                msg = 'The user stopped the scan.'
                raise ScanMustStopByUserRequest(msg)

            # There might be errors that make us stop the process, the exception
            # was already raised (see below) but we want to make sure that we
            # keep raising it until the w3afCore really stops.
            if self._stop_exception is not None:
                # pylint: disable=E0702
                raise self._stop_exception
                # pylint: enable=E0702

        while self._user_paused:
            time.sleep(0.2)
            analyze_state()

        analyze_state()

    def clear(self):
        """
        Clear all status set during the scanner run
        """
        self._user_stopped = False
        self._user_paused = False
        self._stop_exception = None
        self._total_requests = 0
        self.set_exploit_mode(False)
        self._last_responses.extend([ResponseMeta(True, SUCCESS)] * 100)

    def end(self):
        """
        This method is called when the ExtendedUrllib is not going to be used
        anymore.
        """
        self._opener = None
        self.clear()
        self.settings.clear_cookies()
        self.settings.clear_cache()
        self.clear_timeout()
        self.settings.close_connections()

    def restart(self):
        self.end()

    def setup(self):
        if self.settings.need_update or self._opener is None:
            self.settings.need_update = False
            self.settings.build_openers()
            self._opener = self.settings.get_custom_opener()

            self.clear_timeout()

    def get_headers(self, uri):
        """
        :param uri: The URI we want to know the request headers

        :return: A Headers object with the HTTP headers that would be added by
                the library when sending a request to uri.
        """
        req = HTTPRequest(uri)
        req = self.add_headers(req)
        return Headers(req.headers)

    def get_cookies(self):
        """
        :return: The cookies that this uri opener has collected during this scan
        """
        return self.settings.get_cookies()

    def send_clean(self, mutant, debugging_id=None):
        """
        Sends a mutant to the network (without using the cache) and then returns
        the HTTP response object and a sanitized response body (which doesn't
        contain any traces of the injected payload).

        The sanitized version is useful for having clean comparisons between two
        responses that were generated with different mutants.

        :param mutant: The mutant to send to the network.
        :param debugging_id: A unique identifier for this call to audit()
        :return: (HTTP response, Sanitized HTTP response body)
        """
        http_response = self.send_mutant(mutant, cache=False, debugging_id=debugging_id)
        clean_body = get_clean_body(mutant, http_response)

        return http_response, clean_body

    def send_raw_request(self, head, postdata, fix_content_len=True):
        """
        In some cases the ExtendedUrllib user wants to send a request that was
        typed in a textbox or is stored in a file. When something like that
        happens, this library allows the user to send the request by specifying
        two parameters for the send_raw_request method:

        :param head: "<method> <URI> <HTTP version>\r\nHeader: Value\r\n..."
        :param postdata: The data as string
                         If set to '' or None, no postdata is sent
        :param fix_content_len: Indicates if the content length has to be fixed

        :return: An HTTPResponse object.
        """
        # Parse the two strings
        fuzz_req = http_request_parser(head, postdata)

        # Fix the content length
        if fix_content_len:
            headers = fuzz_req.get_headers()
            fixed = False
            for h in headers:
                if h.lower() == 'content-length':
                    headers[h] = str(len(postdata))
                    fixed = True
            if not fixed and postdata:
                headers['content-length'] = str(len(postdata))
            fuzz_req.set_headers(headers)

        # Send it
        function_reference = getattr(self, fuzz_req.get_method())
        return function_reference(fuzz_req.get_uri(), data=fuzz_req.get_data(),
                                  headers=fuzz_req.get_headers(), cache=False,
                                  grep=False)

    def send_mutant(self, mutant, callback=None, grep=True, cache=True,
                    cookies=True, error_handling=True, timeout=None,
                    follow_redirects=False, use_basic_auth=True,
                    debugging_id=None):
        """
        Sends a mutant to the remote web server.

        :param callback: If None, return the HTTP response object, else call
                         the callback with the mutant and the http response as
                         parameters.

        :param debugging_id: A unique identifier for this call to audit()

        :return: The HTTPResponse object associated with the request
                 that was just sent.
        """
        #
        # IMPORTANT NOTE: If you touch something here, the whole framework may
        # stop working!
        #
        uri = mutant.get_uri()
        data = mutant.get_data()
        headers = mutant.get_all_headers()

        # Also add the cookie header; this is needed by the CookieMutant
        if cookies:
            mutant_cookie = mutant.get_cookie()
            if mutant_cookie:
                headers['Cookie'] = str(mutant_cookie)

        args = (uri,)
        kwargs = {
            'data': data,
            'headers': headers,
            'grep': grep,
            'cache': cache,
            'cookies': cookies,
            'error_handling': error_handling,
            'timeout': timeout,
            'follow_redirects': follow_redirects,
            'use_basic_auth': use_basic_auth,
            'debugging_id': debugging_id
        }
        method = mutant.get_method()

        functor = getattr(self, method)
        res = functor(*args, **kwargs)

        if callback is not None:
            # The user specified a custom callback for analyzing the HTTP
            # response this is commonly used when sending requests in an
            # async way.
            callback(mutant, res)

        return res

    def GET(self, uri, data=None, headers=Headers(), cache=False,
            grep=True, cookies=True, respect_size_limit=True,
            error_handling=True, timeout=None, follow_redirects=False,
            use_basic_auth=True, use_proxy=True, debugging_id=None):
        """
        HTTP GET a URI using a proxy, user agent, and other settings
        that where previously set in opener_settings.py .

        :param uri: This is the URI to GET, with the query string included.
        :param data: Object to send as post-data, usually a string or a data
                     container
        :param headers: Any special headers that will be sent with this request
        :param cache: Should the library search the local cache for a response
                      before sending it to the wire?
        :param grep: Should grep plugins be applied to this request/response?
        :param timeout: If None we'll use the configured (opener settings)
                        timeout or the auto-adjusted value. Otherwise we'll use
                        the defined timeout as the socket timeout value for this
                        request. The timeout is specified in seconds
        :param cookies: Send stored cookies in request (or not)
        :param follow_redirects: Follow 30x redirects (or not)
        :param debugging_id: A unique identifier for this call to audit()

        :return: An HTTPResponse object.
        """
        if not isinstance(uri, URL):
            raise TypeError('The uri parameter of ExtendedUrllib.GET() must be'
                            ' of url.URL type.')

        if not isinstance(headers, Headers):
            raise TypeError('The header parameter of ExtendedUrllib.GET() must'
                            ' be of Headers type.')

        # Validate what I'm sending, init the library (if needed)
        self.setup()

        host = uri.get_domain()
        new_connection = True if timeout is not None else False
        timeout = self.get_timeout(host) if timeout is None else timeout

        req = HTTPRequest(uri, cookies=cookies, cache=cache, data=data,
                          error_handling=error_handling, method='GET',
                          retries=self.settings.get_max_retrys(),
                          timeout=timeout, new_connection=new_connection,
                          follow_redirects=follow_redirects,
                          use_basic_auth=use_basic_auth, use_proxy=use_proxy,
                          debugging_id=debugging_id)
        req = self.add_headers(req, headers)

        with raise_size_limit(respect_size_limit):
            return self.send(req, grep=grep)

    def POST(self, uri, data='', headers=Headers(), grep=True, cache=False,
             cookies=True, error_handling=True, timeout=None,
             follow_redirects=None, use_basic_auth=True, use_proxy=True,
             debugging_id=None):
        """
        POST's data to a uri using a proxy, user agents, and other settings
        that where set previously.

        :param uri: This is the url where to post.
        :param data: A string with the data for the POST.
        :param debugging_id: A unique identifier for this call to audit()

        :see: The GET() for documentation on the other parameters
        :return: An HTTPResponse object.
        """
        if not isinstance(uri, URL):
            raise TypeError('The uri parameter of ExtendedUrllib.POST() must'
                            ' be of url.URL type.')

        if not isinstance(headers, Headers):
            raise TypeError('The header parameter of ExtendedUrllib.POST() must'
                            ' be of Headers type.')

        #    Validate what I'm sending, init the library (if needed)
        self.setup()

        # follow_redirects is ignored because according to the RFC browsers
        # should not follow 30x redirects on POST

        #
        #    Create and send the request
        #
        #    Please note that the cache=False overrides the user setting
        #    since we *never* want to return cached responses for POST
        #    requests.
        #
        data = str(data)
        host = uri.get_domain()
        new_connection = True if timeout is not None else False
        timeout = self.get_timeout(host) if timeout is None else timeout

        req = HTTPRequest(uri, data=data, cookies=cookies, cache=False,
                          error_handling=error_handling, method='POST',
                          retries=self.settings.get_max_retrys(),
                          timeout=timeout, new_connection=new_connection,
                          use_basic_auth=use_basic_auth, use_proxy=use_proxy,
                          debugging_id=debugging_id)
        req = self.add_headers(req, headers)

        return self.send(req, grep=grep)

    def get_remote_file_size(self, req, cache=True):
        """
        This method was previously used in the framework to perform a HEAD
        request before each GET/POST (ouch!) and get the size of the response.
        The bad thing was that I was performing two requests for each
        resource... I moved the "protection against big files" to the
        keepalive.py module.

        I left it here because maybe I want to use it at some point. Mainly
        to call it directly.

        :return: The file size of the remote file.
        """
        res = self.HEAD(req.get_full_url(), headers=req.headers,
                        data=req.get_data(), cache=cache)

        resource_length = None
        for i in res.get_headers():
            if i.lower() == 'content-length':
                resource_length = res.get_headers()[i]
                if resource_length.isdigit():
                    resource_length = int(resource_length)
                else:
                    msg = ('The content length header value of the response'
                           ' wasn\'t an integer, this is strange... The value'
                           ' is: "%s".')
                    om.out.error(msg % res.get_headers()[i])
                    raise HTTPRequestException(msg, request=req)

        if resource_length is not None:
            return resource_length
        else:
            msg = ('The response didn\'t contain a content-length header.'
                   ' Unable to return the remote file size of request with'
                   ' id: %s' % res.id)
            om.out.debug(msg)
            # I prefer to fetch the file, before this om.out.debug was a
            # "raise BaseFrameworkException", but this didn't make much sense
            return 0

    def __getattr__(self, method_name):
        """
        This is a "catch-all" way to be able to handle every HTTP method.

        :param method_name: The name of the method being called:
        xurllib_instance.OPTIONS will make method_name == 'OPTIONS'.
        """
        def any_method(uri_opener, method, uri, data=None, headers=Headers(),
                       cache=False, grep=True, cookies=True,
                       error_handling=True, timeout=None, use_basic_auth=True,
                       use_proxy=True, follow_redirects=False, debugging_id=None):
            """
            :return: An HTTPResponse object that's the result of sending
                     the request with a method different from GET or POST.
            """
            if not isinstance(uri, URL):
                raise TypeError('The uri parameter of any_method must be'
                                ' of url.URL type.')

            if not isinstance(headers, Headers):
                raise TypeError('The headers parameter of any_method must be'
                                ' of Headers type.')

            uri_opener.setup()

            max_retries = uri_opener.settings.get_max_retrys()

            new_connection = True if timeout is not None else False
            host = uri.get_domain()
            timeout = uri_opener.get_timeout(host) if timeout is None else timeout
            req = HTTPRequest(uri, data, cookies=cookies, cache=cache,
                              method=method,
                              error_handling=error_handling,
                              retries=max_retries,
                              timeout=timeout,
                              new_connection=new_connection,
                              use_basic_auth=use_basic_auth,
                              follow_redirects=follow_redirects,
                              use_proxy=use_proxy,
                              debugging_id=debugging_id)
            req = uri_opener.add_headers(req, headers or {})
            return uri_opener.send(req, grep=grep)

        method_partial = functools.partial(any_method, self, method_name)
        method_partial.__doc__ = 'Send %s HTTP request' % method_name
        return method_partial

    def _track_rtt(self, http_response, debugging_id):
        """
        Add the RTT associated with this response to the sum of all RTTs sent
        during this debugging_id.

        :param http_response: The HTTP response that is going out to the caller
        :param debugging_id: The debugging_id (if any) associated with the request
        :return: None
        """
        if not debugging_id:
            return

        if not http_response:
            return

        if not hasattr(http_response, 'get_wait_time'):
            return

        rtt = http_response.get_wait_time()
        if not rtt:
            return

        rtt_sum = self._rtt_sum_debugging_id.get(debugging_id, default=None)
        if rtt_sum is None:
            self._rtt_sum_debugging_id[debugging_id] = rtt
        else:
            self._rtt_sum_debugging_id[debugging_id] = rtt_sum + rtt

    def get_rtt_for_debugging_id(self, debugging_id):
        if debugging_id is None:
            return

        return self._rtt_sum_debugging_id.get(debugging_id, default=None)

    def add_headers(self, req, headers=Headers()):
        """
        Add all custom Headers() if they exist
        """
        for h, v in self.settings.header_list:
            req.add_header(h, v)

        for h, v in headers.iteritems():
            req.add_header(h, v)

        if self.settings.rand_user_agent is True:
            req.add_header('User-Agent', get_random_user_agent())

        return req

    def assert_allowed_proto(self, req):
        full_url = req.get_full_url().lower()

        if not full_url.startswith('http'):
            msg = 'Unsupported URL: "%s"'
            raise HTTPRequestException(msg % req.get_full_url(), request=req)

    def send(self, req, grep=True):
        """
        Actually send the request object.

        :param req: The HTTPRequest object that represents the request.
        :return: An HTTPResponse object.
        """
        # This is the place where I hook the pause and stop feature
        self._before_send_hook(req)

        # Sanitize the URL
        self.assert_allowed_proto(req)

        # Evasion
        req = self._evasion(req)
        original_url = req._Request__original
        original_url_inst = req.url_object
        
        try:
            res = self._opener.open(req)
        except urllib2.HTTPError, e:
            # We usually get here when response codes in [404, 403, 401,...]
            return self._handle_send_success(req, e, grep, original_url,
                                             original_url_inst)
        
        except (socket.error, URLTimeoutError,
                ConnectionPoolException, OpenSSL.SSL.SysCallError,
                OpenSSL.SSL.ZeroReturnError), e:
            return self._handle_send_socket_error(req, e, grep, original_url)
        
        except (urllib2.URLError, httplib.HTTPException, HTTPRequestException), e:
            return self._handle_send_urllib_error(req, e, grep, original_url)
        
        else:
            return self._handle_send_success(req, res, grep, original_url,
                                             original_url_inst)
    
    def _handle_send_socket_error(self, req, exception, grep, original_url):
        """
        This error handling is separated from the other because we want to have
        better handling for:
            * Connection timeouts
            * Connection resets
            * Network problems (network connection goes down for some seconds)

        Our strategy for handling these errors is simple
        """
        return self._generic_send_error_handler(req, exception, grep,
                                                original_url)
        
    def _handle_send_urllib_error(self, req, exception, grep, original_url):
        """
        I get to this section of the code if a 400 error is returned
        also possible when a proxy is configured and not available
        also possible when auth credentials are wrong for the URI
        """
        return self._generic_send_error_handler(req, exception, grep,
                                                original_url)
        
    def _generic_send_error_handler(self, req, exception, grep, original_url):
        if not req.error_handling:
            msg = (u'Raising HTTP error "%s" "%s". Reason: "%s". Error'
                   u' handling was disabled for this request.')
            om.out.debug(msg % (req.get_method(), original_url, exception))
            error_str = get_exception_reason(exception) or str(exception)
            raise HTTPRequestException(error_str, request=req)

        # Log the error
        msg = u'Failed to HTTP "%s" "%s". Reason: "%s", going to retry.'
        om.out.debug(msg % (req.get_method(), original_url, exception))

        # Don't make a lot of noise on URLTimeoutError which is pretty common
        # and properly handled by this library
        if not isinstance(exception, URLTimeoutError):
            msg = 'Traceback for this error: %s'
            om.out.debug(msg % traceback.format_exc())

        with self._count_lock:
            self._log_failed_response(exception, req)

            should_stop_scan = self._should_stop_scan(req)
            if should_stop_scan:
                self._handle_error_count_exceeded(exception)

        # Then retry!
        req._Request__original = original_url
        return self._retry(req, grep, exception)
    
    def _handle_send_success(self, req, res, grep, original_url,
                             original_url_inst):
        """
        Handle the case in "def _send" where the request was successful and
        we were able to get a valid HTTP response.
        
        :return: An HTTPResponse object.
        """
        # Everything went well!
        rdata = req.get_data()
        if not rdata:
            msg = ('%s %s returned HTTP code "%s"' %
                   (req.get_method(),
                    urllib.unquote_plus(original_url),
                    res.code))
        else:
            printable_data = urllib.unquote_plus(rdata)
            if len(rdata) > 75:
                printable_data = '%s...' % printable_data[:75]
                printable_data = printable_data.replace('\n', ' ')
                printable_data = printable_data.replace('\r', ' ')
                
            msg = ('%s %s with data: "%s" returned HTTP code "%s"'
                   % (req.get_method(),
                      original_url,
                      printable_data,
                      res.code))

        from_cache = hasattr(res, 'from_cache') and res.from_cache

        http_resp = HTTPResponse.from_httplib_resp(res, original_url=original_url_inst)
        http_resp.set_id(res.id)
        http_resp.set_from_cache(from_cache)

        args = (res.id, from_cache, grep, http_resp.get_wait_time(), req.debugging_id)
        flags = ' (id=%s,from_cache=%i,grep=%i,rtt=%.2f,did=%s)' % args

        msg += flags
        om.out.debug(msg)

        # Clear the log of failed requests; this request is DONE!
        self._log_successful_response(http_resp)
        self._track_rtt(res, req.debugging_id)

        if grep:
            self._grep(req, http_resp)

        return http_resp

    def _retry(self, req, grep, url_error):
        """
        Try to send the request again while doing some error handling.
        """
        req.retries_left -= 1

        if req.retries_left > 0:
            msg = 'Re-sending request "%s" after initial exception: "%s"'
            om.out.debug(msg % (req, url_error))
            return self.send(req, grep=grep)
        
        else:
            # Please note that I'm raising HTTPRequestException and not a
            # ScanMustStopException (or subclasses) since I don't want the
            # scan to stop because of a single HTTP request failing.
            #
            # Actually we get here if one request fails three times to be sent
            # but that might be because of the http request itself and not a
            # fault of the framework/server/network.
            error_str = get_exception_reason(url_error) or str(url_error)
            raise HTTPRequestException(error_str, request=req)

    def _log_failed_response(self, error, request):
        """
        Add the failed response to the self._last_responses log, and if we got a
        lot of failures raise a "ScanMustStopException" subtype.

        :param error: Exception object.
        """
        reason = get_exception_reason(error)
        reason = reason or str(error)
        self._last_responses.append(ResponseMeta(False, reason,
                                                 host=request.get_host()))

        self._log_error_rate()

    def _should_stop_scan(self, request):
        """
        If the last MAX_ERROR_COUNT - 1 responses are errors then we check if
        the remote server root path is still reachable. If it is, we add
        (True, SUCCESS) to the last responses and continue; else we return False
        because we're in a case where:
              * The user's connection is dead
              * The remote server is unreachable

        :return: True if we should stop the scan due to too many consecutive
                 errors being received from the server.

        :see: https://github.com/andresriancho/w3af/issues/8698
        """
        #
        # We're looking for this pattern in the last_responses:
        #   True, False, False, False, ..., False
        #
        # Which means that at some point we were able to reach the remote server
        # but now we're having problems doing so and need to check if the remote
        # server is still reachable.
        #
        # Any other patterns we don't care in this method:
        #   False, True, False, True, False, True
        #       Unstable connection, _pause_on_http_error should help with it
        #
        #   True, True, True, False, False, False, ..., False
        #       Looks like the remote server is unreachable and we're going
        #       towards the pattern we look for, but nothing to do here for now
        #
        #   False, True, True, True, True, ..., True
        #       A server error and then it recovered, keep scanning.
        #
        # Note that we can only find the desired pattern if we lock the write
        # and check access to the _last_responses, otherwise the threads will
        # "break" it
        last_n_responses = list(self._last_responses)[-MAX_ERROR_COUNT:]
        first_result = last_n_responses[0]
        last_n_without_first = last_n_responses[1:]

        if len(last_n_without_first) != (MAX_ERROR_COUNT - 1):
            # Not enough last_responses to tell if we should stop the scan
            return False

        all_following_failed = True

        for response_meta in last_n_without_first:
            if response_meta.successful:
                all_following_failed = False
                break

        if first_result.successful and all_following_failed:
            # Found the pattern we were looking for, we want to test if the
            # remote server is reachable
            if self._server_root_path_is_reachable(request):
                # We don't need to add (True, SUCCESS) to the last_responses
                # manually since in _server_root_path_is_reachable we use _send
                # which (on success) calls _log_successful_response and does
                # that for us
                return False

            # Stop the scan!
            return True

        # If we don't find the pattern we look for, then we just continue with
        # the scan as usual
        return False

    def _server_root_path_is_reachable(self, request):
        """
        Sends an HTTP GET to the server's root path to verify that it's
        reachable from our location.

        :param request: The original HTTP request
        :return: True if we were able to get a response
        """
        uri = request.get_uri()
        root_url = uri.base_url()
        host = uri.get_domain()

        # We drastically increase the timeout for this request. What
        # could have happen is that w3af lowered the timeout for HTTP
        # responses in a very aggressive way and then sent many HTTP
        # requests at the same time. Those requests failed due to the
        # aggressive timeout which lead to multiple sequential failures
        #
        # When multiple failures are detected w3af tries to check if
        # the remote site is still up using this method. If we don't
        # increase the timeout like this we'll still use the incorrectly
        # set timeout, which would (one more time) trigger an error.
        # Sadly this time the error would be fatal since the scan would
        # stop.
        timeout = self.get_timeout(host) * 4
        self.set_timeout(timeout, host)

        req = HTTPRequest(root_url, cookies=True, cache=False,
                          error_handling=False, method='GET', retries=0,
                          timeout=timeout)
        req = self.add_headers(req)

        try:
            self.send(req, grep=False)
        except HTTPRequestException, e:
            msg = 'Remote URL %s is UNREACHABLE due to: "%s"'
            om.out.debug(msg % (root_url, e))
            return False
        except Exception, e:
            msg = 'Internal error makes URL %s UNREACHABLE due to: "%s"'
            om.out.debug(msg % (root_url, e))
            return False
        else:
            msg = 'Remote URL %s is reachable'
            om.out.debug(msg % root_url)
            return True

    def get_error_rate(self):
        """
        :return: The error rate as an integer 0-100
        """
        last_responses = list(self._last_responses)
        total_failed = 0.0
        total = len(last_responses)

        if total == 0:
            return total

        for response_meta in last_responses:
            if not response_meta.successful:
                total_failed += 1

        return int((total_failed / total) * 100)

    def _log_error_rate(self):
        """
        Logs the error rate to the debug() log, useful to understand why a scan
        fails with "Too many consecutive errors"

        :see: https://github.com/andresriancho/w3af/issues/8698
        """
        error_rate = self.get_error_rate()
        om.out.debug('ExtendedUrllib error rate is at %i%%' % error_rate)

    def _handle_error_count_exceeded(self, error):
        """
        Handle the case where we exceeded MAX_ERROR_COUNT
        """
        # Create a detailed exception message
        msg = ('w3af found too many consecutive errors while performing'
               ' HTTP requests. In most cases this means that the remote web'
               ' server is not reachable anymore, the network is down, or'
               ' a WAF is blocking our tests. The last exception message'
               ' was "%s" (%s.%s).')

        reason_msg = get_exception_reason(error)
        args = (error,
                error.__class__.__module__,
                error.__class__.__name__)

        # If I got a reason, it means that it is a known exception.
        if reason_msg is not None:
            # Stop using ExtendedUrllib instance
            e = ScanMustStopByKnownReasonExc(msg % args, reason=reason_msg)

        else:
            last_errors = []
            last_n_responses = list(self._last_responses)[-MAX_ERROR_COUNT:]

            for response_meta in last_n_responses:
                last_errors.append(response_meta.message)

            e = ScanMustStopByUnknownReasonExc(msg % args, errs=last_errors)

        self._stop_exception = e
        # pylint: disable=E0702
        raise self._stop_exception
        # pylint: enable=E0702

    def _log_successful_response(self, response):
        host = response.get_url().get_net_location()
        self._last_responses.append(ResponseMeta(True,
                                                 SUCCESS,
                                                 rtt=response.get_wait_time(),
                                                 host=host))

    def set_grep_queue_put(self, grep_queue_put):
        self._grep_queue_put = grep_queue_put

    def set_evasion_plugins(self, evasion_plugins):
        # I'm sorting evasion plugins based on priority
        def sort_func(x, y):
            return cmp(x.get_priority(), y.get_priority())
        evasion_plugins.sort(sort_func)

        # Save the info
        self._evasion_plugins = evasion_plugins

    def _evasion(self, request):
        """
        :param request: HTTPRequest instance that is going to be modified
        by the evasion plugins
        """
        for eplugin in self._evasion_plugins:
            try:
                request = eplugin.modify_request(request)
            except BaseFrameworkException, e:
                msg = ('Evasion plugin "%s" failed to modify the request.'
                       ' Exception: "%s".')
                om.out.error(msg % (eplugin.get_name(), e))

        return request

    def _grep(self, request, response):
        if self._grep_queue_put is None:
            return

        self._grep_queue_put(request, response)


@contextmanager
def raise_size_limit(respect_size_limit):
    """
    TODO: This is an UGLY hack that allows me to download over-sized files,
          but it shouldn't be implemented like this! It should look more
          like the cookies attribute/parameter which uses the cookie_handler.
    """
    if not respect_size_limit:
        original_size = cf.cf.get('max_file_size')
        cf.cf.save('max_file_size', 10 ** 10)
    
        yield

        cf.cf.save('max_file_size', original_size)
    else:
        yield<|MERGE_RESOLUTION|>--- conflicted
+++ resolved
@@ -32,10 +32,6 @@
 
 from contextlib import contextmanager
 from collections import deque
-
-# pylint: disable=E0401
-from darts.lib.utils.lru import SynchronizedLRUDict
-# pylint: enable=E0401
 
 # pylint: disable=E0401
 from darts.lib.utils.lru import SynchronizedLRUDict
@@ -94,14 +90,12 @@
         self._rate_limit_last_time_called = 0.0
         self._rate_limit_lock = threading.RLock()
 
-<<<<<<< HEAD
         # Keep track of sum(rtt) for each debugging_id
         self._rtt_sum_debugging_id = SynchronizedLRUDict(capacity=128)
-=======
+
         # Cache to measure RTT
         self._rtt_mutant_cache = SynchronizedLRUDict(capacity=128)
         self._rtt_mutant_lock = threading.RLock()
->>>>>>> f39b09a0
 
         # For timeout auto adjust and general stats
         self._total_requests = 0
