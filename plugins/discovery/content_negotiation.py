'''
content_negotiation.py

Copyright 2006 Andres Riancho

This file is part of w3af, w3af.sourceforge.net .

w3af is free software; you can redistribute it and/or modify
it under the terms of the GNU General Public License as published by
the Free Software Foundation version 2 of the License.

w3af is distributed in the hope that it will be useful,
but WITHOUT ANY WARRANTY; without even the implied warranty of
MERCHANTABILITY or FITNESS FOR A PARTICULAR PURPOSE.  See the
GNU General Public License for more details.

You should have received a copy of the GNU General Public License
along with w3af; if not, write to the Free Software
Foundation, Inc., 51 Franklin St, Fifth Floor, Boston, MA  02110-1301  USA

'''

import core.controllers.outputManager as om

# options
from core.data.options.option import option
from core.data.options.optionList import optionList

from core.controllers.basePlugin.baseDiscoveryPlugin import baseDiscoveryPlugin

import core.data.kb.knowledgeBase as kb
import core.data.kb.info as info

from core.controllers.w3afException import w3afRunOnce

from core.data.bloomfilter.pybloom import ScalableBloomFilter

import os
import re


class content_negotiation(baseDiscoveryPlugin):
    '''
    Use content negotiation to find new resources.
    @author: Andres Riancho ( andres.riancho@gmail.com )
    '''

    def __init__(self):
        baseDiscoveryPlugin.__init__(self)
        
        # User configured parameters
        self._wordlist = 'plugins' + os.path.sep + 'discovery' + os.path.sep + 'content_negotiation'
        self._wordlist += os.path.sep + 'common_filenames.db'
        
        # Internal variables
        self._exec = True
        self._already_tested_dir = ScalableBloomFilter()
        self._already_tested_resource = ScalableBloomFilter()
        self._is_vulnerable_result = None
        self._to_bruteforce = []
        # I want to try 3 times to see if the remote host is vulnerable
        # detection is not thaaat accurate!
        self._tries_left = 3

    def discover(self, fuzzableRequest ):
        '''
        1- Check if HTTP server is vulnerable
        2- Exploit using fuzzableRequest
        3- Perform bruteforce for each new directory
        
        @parameter fuzzableRequest: A fuzzableRequest instance that contains 
                                                    (among other things) the URL to test.
        '''
        if not self._exec :
            # This will remove the plugin from the discovery plugins to be runned.
            # This is true only when the remote web server is not vulnerable
            raise w3afRunOnce()
            
        else:
            
            if self._is_vulnerable( fuzzableRequest ) is None:
                # I can't say if it's vulnerable or not (yet), save the current directory to be
                # included in the bruteforcing process, and return.
                self._to_bruteforce.append(fuzzableRequest.getURL())
                return []
            
            elif self._is_vulnerable( fuzzableRequest ) == False:
                # Not vulnerable, nothing else to do.
                self._exec = False
                return []
                
            else:
                # Happy, happy, joy!
                # Now we can test if we find new resources!
                new_resources = self._find_new_resources( fuzzableRequest )
                
                # and we can also perform a bruteforce:
                self._to_bruteforce.append(fuzzableRequest.getURL())
                bruteforce_result = self._bruteforce()
                
                result = []
                result.extend( new_resources )
                result.extend( bruteforce_result )
                
                return result
    
    def _find_new_resources(self, fuzzableRequest):
        '''
        Based on a request like http://host.tld/backup.php , this method will find
        files like backup.zip , backup.old, etc. Using the content negotiation technique.
        
        @return: A list of new fuzzable requests.
        '''
        result = []
        
        # Get the file name
        filename = fuzzableRequest.getURL().getFileName()
        if filename == '':
            # We need a filename to work with!
            return []
        else:
            # Ok, we have a file name.
            # The thing here is that I've found that if these files exist in the directory:
            # - backup.asp.old
            # - backup.asp
            #
            # And I request "/backup" , then both are returned. So I'll request the "leftmost"
            # filename.
            filename = filename.split('.')[0]
            
            # Now I simply perform the request:
            alternate_resource = fuzzableRequest.getURL().urlJoin(filename)
            original_headers = fuzzableRequest.getHeaders()
            
            if alternate_resource not in self._already_tested_resource:
                self._already_tested_resource.add( alternate_resource )

                alternates = self._request_and_get_alternates( alternate_resource, original_headers)
           
                # And create the new fuzzable requests
                result = self._create_new_fuzzablerequests( fuzzableRequest.getURL(), alternates )
        
        return result
    
    def _bruteforce(self):
        '''
        Use some common words to bruteforce file names and find new resources.
        This process is done only once for every new directory.
        
        @return: A list of new fuzzable requests.
        '''
        result = []
        to_analyze = []
        
        # Create the list of directories to analyze:
        for url in self._to_bruteforce:
            directories = url.getDirectories()
            
            for directory_url in directories:
                if directory_url not in to_analyze and directory_url not in self._already_tested_dir:
                    to_analyze.append( directory_url )
        
        # Really bruteforce:
<<<<<<< HEAD
        for directory_url in to_analyze:
            self._already_tested_dir.append( directory_url )
=======
        for directory in to_analyze:
            self._already_tested_dir.add( directory )
>>>>>>> 7fe6eeb0
            
            for word in file(self._wordlist):
                alternate_resource = directory_url.urlJoin( word.strip() )
                alternates = self._request_and_get_alternates( alternate_resource, {})
                result = self._create_new_fuzzablerequests( directory_url,  alternates )
        
        # I already analyzed them, zeroing.
        self._to_bruteforce = []
        
        return result
    
    def _request_and_get_alternates(self, alternate_resource, headers):
        '''
        Performs a request to an alternate resource, using the fake accept trick in order to
        retrieve the list of alternates, which is then returned.
        
        @return: A list of strings containing the alternates.
        '''
        headers['Accept'] = 'w3af/bar'
        response = self._urlOpener.GET( alternate_resource, headers = headers )
        
        # And I parse the result
        if 'alternates' in response.getLowerCaseHeaders():
            alternates = response.getLowerCaseHeaders()['alternates']
            
            # An alternates header looks like this:
            # alternates: {"backup.php.bak" 1 {type application/x-trash} {length 0}}, 
            #                   {"backup.php.old" 1 {type application/x-trash} {length 0}},
            #                   {"backup.tgz" 1 {type application/x-gzip} {length 0}},
            #                   {"backup.zip" 1 {type application/zip} {length 0}}
            #
            # All in the same line.
            return re.findall( '"(.*?)"', alternates )
        
        else:
            # something failed
            return []

    def _create_new_fuzzablerequests(self, base_url, alternates):
        '''
        With a list of alternate files, I create new fuzzable requests
        
        @parameter base_url: http://host.tld/some/dir/
        @parameter alternates: ['backup.old', 'backup.asp']
        
        @return: A list of fuzzable requests.
        '''
        result = []
        for alternate in alternates:
            # Get the new resource
            full_url = base_url.urlJoin(alternate)
            response = self._urlOpener.GET( full_url )
                
            result.extend( self._createFuzzableRequests( response ) )
            
        return result

    def _is_vulnerable(self, fuzzableRequest):
        '''
        Checks if the remote website is vulnerable or not. Saves the result in
        self._is_vulnerable_result , because we want to perform this test only once.
        
        @return: True if vulnerable.
        '''
        if self._is_vulnerable_result is not None:
            # The test was already performed, we return the old response
            return self._is_vulnerable_result
            
        else:
            # We perform the test, for this we need a URL that has a filename, URL's
            # that don't have a filename can't be used for this.
            filename = fuzzableRequest.getURL().getFileName()
            if filename == '':
                return None
        
            filename = filename.split('.')[0]
            
            # Now I simply perform the request:
            alternate_resource = fuzzableRequest.getURL().urlJoin(filename)
            headers = fuzzableRequest.getHeaders()
            headers['Accept'] = 'w3af/bar'
            response = self._urlOpener.GET( alternate_resource, headers = headers )
            
            if 'alternates' in response.getLowerCaseHeaders():
                # Even if there is only one file, with an unique mime type, the content negotiation
                # will return an alternates header. So this is pretty safe.
                
                # Save the result internally
                self._is_vulnerable_result = True
                
                # Save the result as an info in the KB, for the user to see it:
                i = info.info()
                i.setName('HTTP Content Negotiation enabled')
                i.setURL( response.getURL() )
                i.setMethod( 'GET' )
                desc = 'HTTP Content negotiation is enabled in the remote web server. This '
                desc += ' could be used to bruteforce file names and find new resources.'
                i.setDesc( desc )
                i.setId( response.id )
                kb.kb.append( self, 'content_negotiation', i )
                om.out.information( i.getDesc() )
            else:
                om.out.information('The remote Web server has Content Negotiation disabled.')
                
                # I want to perform this test a couple of times... so I only return False
                # if that "couple of times" is empty
                self._tries_left -= 1
                if self._tries_left == 0:
                    # Save the FALSE result internally
                    self._is_vulnerable_result = False
                else:
                    # None tells the plugin to keep trying with the next URL
                    return None
            
            # return the result =)
            return self._is_vulnerable_result
    
    def getOptions( self ):
        '''
        @return: A list of option objects for this plugin.
        '''
        d1 = 'Wordlist to use in the file name bruteforcing process.'
        o1 = option('wordlist', self._wordlist , d1, 'string')
        
        ol = optionList()
        ol.add(o1)
        return ol

    def setOptions( self, optionsMap ):
        '''
        This method sets all the options that are configured using the user interface 
        generated by the framework using the result of getOptions().
        
        @parameter optionsMap: A dictionary with the options for the plugin.
        @return: No value is returned.
        ''' 
        wordlist = optionsMap['wordlist'].getValue()
        if os.path.exists( wordlist ):
            self._wordlist = wordlist

    def getPluginDeps( self ):
        '''
        @return: A list with the names of the plugins that should be runned before the
        current one.
        '''
        return ['discovery.webSpider']
        
    def getLongDesc( self ):
        '''
        @return: A DETAILED description of the plugin functions and features.
        '''
        return '''
        This plugin uses HTTP content negotiation to find new resources.
        
        The plugin has three distinctive phases:

            - Idenfity if the web has content negotiation enabled.
            - For every resource found by any other plugin, perform a request to find new related
                resources. For example, if another plugin finds "index.php", this plugin will perform a
                request for "/index" with customized headers that will return a list of all files that have
                "index" as the file name.
            - Perform a brute force attack in order to find new resources.
        
        One configurable parameter exists:
            - wordlist: The wordlist to be used in the bruteforce process.
        
        As far as I can tell, the first reference to this technique was written by Stefano Di Paola
        in his blog (http://www.wisec.it/sectou.php?id=4698ebdc59d15).
        '''<|MERGE_RESOLUTION|>--- conflicted
+++ resolved
@@ -161,13 +161,8 @@
                     to_analyze.append( directory_url )
         
         # Really bruteforce:
-<<<<<<< HEAD
         for directory_url in to_analyze:
             self._already_tested_dir.append( directory_url )
-=======
-        for directory in to_analyze:
-            self._already_tested_dir.add( directory )
->>>>>>> 7fe6eeb0
             
             for word in file(self._wordlist):
                 alternate_resource = directory_url.urlJoin( word.strip() )
