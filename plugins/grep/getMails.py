--- conflicted
+++ resolved
@@ -57,18 +57,10 @@
         @parameter request: The HTTP response
         @return: None
         '''
-<<<<<<< HEAD
-        url = response.getURL()
-        if url not in self._already_inspected:
-            self._already_inspected.add(url)
-            self._grep_worker(request, response, 'mails', response.getURL().getRootDomain() )
-=======
         uri = response.getURI()
         if uri not in self._already_inspected:
             self._already_inspected.add(uri)
-            self._grep_worker(request, response, 'mails', \
-                    urlParser.getRootDomain(response.getURL()))
->>>>>>> 5da15e43
+            self._grep_worker(request, response, 'mails', response.getURL().getRootDomain() )
     
             if not self._only_target_domain:
                 self._grep_worker(request, response, 'external_mails')
